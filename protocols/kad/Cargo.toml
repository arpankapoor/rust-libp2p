[package]
name = "libp2p-kad"
edition = "2018"
description = "Kademlia protocol for libp2p"
version = "0.13.2"
authors = ["Parity Technologies <admin@parity.io>"]
license = "MIT"
repository = "https://github.com/libp2p/rust-libp2p"
keywords = ["peer-to-peer", "libp2p", "networking"]
categories = ["network-programming", "asynchronous"]

[dependencies]
arrayvec = "0.5.1"
bytes = "0.5"
either = "1.5"
fnv = "1.0"
futures_codec = "0.3.4"
futures = "0.3.1"
log = "0.4"
libp2p-core = { version = "0.13.0", path = "../../core" }
libp2p-swarm = { version = "0.3.0", path = "../../swarm" }
multiaddr = { package = "parity-multiaddr", version = "0.6.0", path = "../../misc/multiaddr" }
multihash = { package = "parity-multihash", version = "0.2.0", path = "../../misc/multihash" }
<<<<<<< HEAD
protobuf = "= 2.8.1"
=======
protobuf = "=2.8.1" # note: see https://github.com/libp2p/rust-libp2p/issues/1363
>>>>>>> b7146f49
rand = "0.7.2"
sha2 = "0.8.0"
smallvec = "1.0"
wasm-timer = "0.2"
uint = "0.8"
unsigned-varint = { version = "0.3", features = ["futures-codec"] }
void = "1.0"

[dev-dependencies]
libp2p-secio = { version = "0.13.0", path = "../secio" }
libp2p-tcp = { version = "0.13.0", path = "../../transports/tcp" }
libp2p-yamux = { version = "0.13.0", path = "../../muxers/yamux" }
quickcheck = "0.9.0"
rand = "0.7.2"<|MERGE_RESOLUTION|>--- conflicted
+++ resolved
@@ -21,11 +21,7 @@
 libp2p-swarm = { version = "0.3.0", path = "../../swarm" }
 multiaddr = { package = "parity-multiaddr", version = "0.6.0", path = "../../misc/multiaddr" }
 multihash = { package = "parity-multihash", version = "0.2.0", path = "../../misc/multihash" }
-<<<<<<< HEAD
-protobuf = "= 2.8.1"
-=======
 protobuf = "=2.8.1" # note: see https://github.com/libp2p/rust-libp2p/issues/1363
->>>>>>> b7146f49
 rand = "0.7.2"
 sha2 = "0.8.0"
 smallvec = "1.0"
